--- conflicted
+++ resolved
@@ -9,11 +9,8 @@
 
 ### Added
 
-<<<<<<< HEAD
 - Added support for R2 (`r2://*`).
-=======
 - `verbose` parameter for `find_latest_cached()`
->>>>>>> 96541761
 - Added support for extracting RAR files.
 
 ## [v1.5.2](https://github.com/allenai/cached_path/releases/tag/v1.5.2) - 2024-01-09
