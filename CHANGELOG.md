--- conflicted
+++ resolved
@@ -7,11 +7,8 @@
 
 ## Unreleased
 
-<<<<<<< HEAD
-=======
 ## [v0.1.0](https://github.com/allenai/cached_path/releases/tag/v0.1.0) - 2021-09-09
 
->>>>>>> 716c0c64
 ### Added
 
 - Added code for a file utility library that provides a unified, simple interface for accessing both local and remote files. This can be used behind other APIs that need to access files agnostic to where they are located.