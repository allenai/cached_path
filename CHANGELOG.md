# Changelog

All notable changes to this project will be documented in this file.

The format is based on [Keep a Changelog](https://keepachangelog.com/en/1.0.0/),
and this project adheres to [Semantic Versioning](https://semver.org/spec/v2.0.0.html).

## Unreleased

### Added

<<<<<<< HEAD
- `verbose` parameter for `find_latest_cached()`
=======
- Added support for extracting RAR files.
>>>>>>> e0a26862

## [v1.5.2](https://github.com/allenai/cached_path/releases/tag/v1.5.2) - 2024-01-09

### Fixed

- Fixed a bug where certain tar files were classified as zip.

## [v1.5.1](https://github.com/allenai/cached_path/releases/tag/v1.5.1) - 2023-12-16

### Removed

- Removed official support for Python 3.7

## [v1.5.0](https://github.com/allenai/cached_path/releases/tag/v1.5.0) - 2023-10-11

### Added

- Added `get_bytes_range()` function.

## [v1.4.0](https://github.com/allenai/cached_path/releases/tag/v1.4.0) - 2023-08-02

### Added

- Added support for file paths in the form of a URL like: `file://`.

## [v1.3.5](https://github.com/allenai/cached_path/releases/tag/v1.3.5) - 2023-07-15

### Changed

- Added support for newest versions of `FileLock` and `huggingface-hub`.

## [v1.3.4](https://github.com/allenai/cached_path/releases/tag/v1.3.4) - 2023-04-06

### Fixed

- Fixed issue where progress bar would jump around for big downloads.

## [v1.3.3](https://github.com/allenai/cached_path/releases/tag/v1.3.3) - 2023-02-16

### Fixed

- Fixed handling `beaker://` URLs when using dataset ID.

## [v1.3.2](https://github.com/allenai/cached_path/releases/tag/v1.3.2) - 2023-02-15

### Changed

- Added support for newest `huggingface-hub` version.

## [v1.3.1](https://github.com/allenai/cached_path/releases/tag/v1.3.1) - 2023-01-18

### Fixed

- No more blank lines when `quiet=True`.

## [v1.3.0](https://github.com/allenai/cached_path/releases/tag/v1.3.0) - 2023-01-12

### Added

- Added optional support for `beaker://` URLs.

## [v1.2.0](https://github.com/allenai/cached_path/releases/tag/v1.2.0) - 2023-01-12

### Changed

- Downloads from HuggingFace will be passed onto the `huggingface_hub` library completely so you won't end up with duplicates of the same objects if your using other libraries that use `huggingface_hub` directly, such as `transformers`.

## [v1.1.6](https://github.com/allenai/cached_path/releases/tag/v1.1.6) - 2022-09-28

### Changed

- When we're exceeding the maximum number of retries, the exception object now contains a string message instead of the last unsuccessful request object.

## [v1.1.5](https://github.com/allenai/cached_path/releases/tag/v1.1.5) - 2022-07-05

## [v1.1.4](https://github.com/allenai/cached_path/releases/tag/v1.1.4) - 2022-06-29

### Changed

- Added support for latest `huggingface_hub` client library (v0.8.1), but dropped support for older versions.

## [v1.1.3](https://github.com/allenai/cached_path/releases/tag/v1.1.3) - 2022-06-13

### Added

- Added `quiet` parameter to `cached_path()` for turning off progress displays, and `progress` parameter for customizing displays.
- Added `SchemeClient.get_size()` method.

### Changed

- Switched to `rich` for progress displays, removed dependency on `tqdm`.

### Removed

- Removed `file_friendly_logging()` function.

## [v1.1.2](https://github.com/allenai/cached_path/releases/tag/v1.1.2) - 2022-04-08

## [v1.1.1](https://github.com/allenai/cached_path/releases/tag/v1.1.1) - 2022-03-25

### Fixed

- Fixed bug where `cached_path()` would fail to find local files with the home shortcut "~/" in their path.

## [v1.1.0](https://github.com/allenai/cached_path/releases/tag/v1.1.0) - 2022-03-03

### Changed

- Python >= 3.7 now required.
- `cached_path()` now returns a `Path` instead of a `str`.

## [v1.0.2](https://github.com/allenai/cached_path/releases/tag/v1.0.2) - 2021-12-23

### Fixed

- Fixed snapshot downloads from HuggingFace Hub.

## [v1.0.1](https://github.com/allenai/cached_path/releases/tag/v1.0.1) - 2021-12-02

### Added

- Added support for latest version of `huggingface-hub` (v0.2.0).

## [v1.0.0](https://github.com/allenai/cached_path/releases/tag/v1.0.0) - 2021-11-29

### Removed

- Removed dependency on the `overrides` package

## [v0.3.4](https://github.com/allenai/cached_path/releases/tag/v0.3.4) - 2021-11-19

## [v0.3.3](https://github.com/allenai/cached_path/releases/tag/v0.3.3) - 2021-11-17

### Changed

- `filelock >= 3.4` required.

## [v0.3.2](https://github.com/allenai/cached_path/releases/tag/v0.3.2) - 2021-11-03

### Changed

- Updated HuggingFace Hub requirement to support 0.1.0.

## [v0.3.1](https://github.com/allenai/cached_path/releases/tag/v0.3.1) - 2021-10-07

### Fixed

- Fixed `FileLock` issue that `overrides` was complaining about.

## [v0.3.0](https://github.com/allenai/cached_path/releases/tag/v0.3.0) - 2021-09-23

### Changed

- Renamed `SchemeClient.connection_error_types` to `recoverable_errors`, and included `requests.exceptions.Timeout`.
- `HttpClient` now considers 502, 503, and 504 as `recoverable_errors`.

## [v0.2.0](https://github.com/allenai/cached_path/releases/tag/v0.2.0) - 2021-09-22

### Added

- Added function `set_cache_dir` for overriding the global default cache directory.
- Added function `get_cache_dir` for getting the global default cache directory.
- Added function `add_scheme_client` for extending `cached_path` to handle more URL schemes.
- Added function `file_friendly_logging` to turn file friendly logging on globally.

### Changed

- `_Meta` dataclass renamed to `Meta`.
- `FileLock` moved to `cached_path.file_lock`.
- `CacheFile` moved to `cached_path.cache_file`.
- The download progress bar uses 1024 instead of 1000 as the unit scale.
- AWS S3 and Google Cloud Storage downloads now have a progress bar.

### Fixed

- For HTTP resources, when the server returns a 404 `cached_path()` now raises `FileNotFoundError`
  for consistency.
- Fixed fetching ETag / MD5 hash for Google Cloud Storage resources.
- Made Google Cloud Storage requests more robust by adding a retry policy and checking MD5 sums.

## [v0.1.0](https://github.com/allenai/cached_path/releases/tag/v0.1.0) - 2021-09-09

### Added

- Added code for a file utility library that provides a unified, simple interface for accessing both local and remote files. This can be used behind other APIs that need to access files agnostic to where they are located.<|MERGE_RESOLUTION|>--- conflicted
+++ resolved
@@ -9,11 +9,8 @@
 
 ### Added
 
-<<<<<<< HEAD
 - `verbose` parameter for `find_latest_cached()`
-=======
 - Added support for extracting RAR files.
->>>>>>> e0a26862
 
 ## [v1.5.2](https://github.com/allenai/cached_path/releases/tag/v1.5.2) - 2024-01-09
 
