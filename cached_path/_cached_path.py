import logging
import os
import shutil
import tarfile
import tempfile
from pathlib import Path
<<<<<<< HEAD
from typing import TYPE_CHECKING, Literal, Optional, Tuple, Union
=======
from typing import TYPE_CHECKING, Dict, Optional, Tuple
>>>>>>> 900f2afa
from urllib.parse import urlparse
from zipfile import ZipFile, is_zipfile

from .cache_file import CacheFile
from .common import PathOrStr, get_cache_dir
from .file_lock import FileLock
from .meta import Meta
from .schemes import (
    SchemeClient,
    get_scheme_client,
    get_supported_schemes,
    hf_get_from_cache,
)
from .util import (
    _lock_file_path,
    _meta_file_path,
    check_tarfile,
    find_latest_cached,
    resource_to_filename,
)

if TYPE_CHECKING:
    from rich.progress import Progress

logger = logging.getLogger("cached_path")


def _is_rarfile(path: PathOrStr, url_or_filename: PathOrStr) -> bool:
    try:
        import rarfile

        return rarfile.is_rarfile(path)
    except ImportError:
        if str(url_or_filename).lower().endswith(".rar"):
            import warnings

            warnings.warn(
                f"The file has a 'rar' extension but rarfile is unavailable: {url_or_filename}"
                "\nSee https://rarfile.readthedocs.io/"
            )

        return False


def _is_archive(file_path: PathOrStr, url_or_filename) -> bool:
    return (
        is_zipfile(file_path)
        or tarfile.is_tarfile(file_path)
        or _is_rarfile(file_path, url_or_filename)
    )


def cached_path(
    url_or_filename: PathOrStr,
    cache_dir: Optional[PathOrStr] = None,
    extract_archive: Union[bool, Literal["auto"]] = "auto",
    force_extract: bool = False,
    quiet: bool = False,
    progress: Optional["Progress"] = None,
    headers: Optional[Dict[str, str]] = None,
) -> Path:
    """
    Given something that might be a URL or local path, determine which.
    If it's a remote resource, download the file and cache it, and
    then return the path to the cached file. If it's already a local path,
    make sure the file exists and return the path.

    For URLs, the following schemes are all supported out-of-the-box:

    * ``http`` and ``https``,
    * ``s3`` for objects on `AWS S3`_,
    * ``gs`` for objects on `Google Cloud Storage (GCS)`_, and
    * ``hf`` for objects or repositories on `HuggingFace Hub`_.

    If you have `Beaker-py`_ installed you can also use URLs of the form:
    ``beaker://{user_name}/{dataset_name}/{file_path}``.

    You can also extend ``cached_path()`` to handle more schemes with :func:`add_scheme_client()`.

    .. _AWS S3: https://aws.amazon.com/s3/
    .. _Google Cloud Storage (GCS): https://cloud.google.com/storage
    .. _HuggingFace Hub: https://huggingface.co/
    .. _Beaker-py: https://github.com/allenai/beaker-py

    Examples
    --------

    To download a file over ``https``::

        cached_path("https://github.com/allenai/cached_path/blob/main/README.md")

    To download an object on GCS::

        cached_path("gs://allennlp-public-models/lerc-2020-11-18.tar.gz")

    To download the PyTorch weights for the model `epwalsh/bert-xsmall-dummy`_
    on HuggingFace, you could do::

        cached_path("hf://epwalsh/bert-xsmall-dummy/pytorch_model.bin")

    For paths or URLs that point to a TAR or ZIP file, you can append the path
    to a specific file within the archive to the ``url_or_filename``, preceded by a "!".
    The archive will be automatically extracted,
    returning the local path to the specific file. For example::

        cached_path("model.tar.gz!weights.th")

    .. _epwalsh/bert-xsmall-dummy: https://huggingface.co/epwalsh/bert-xsmall-dummy

    Parameters
    ----------

    url_or_filename :
        A URL or path to parse and possibly download.

    cache_dir :
        The directory to cache downloads. If not specified, the global default cache directory
        will be used (``~/.cache/cached_path``). This can be set to something else with
        :func:`set_cache_dir()`.

    extract_archive :
        If ``True``, then zip or tar.gz archives will be automatically extracted.
        If `"auto"`, then it's extracted only if it contains a "!".
        In extracted, the directory is returned.

    force_extract :
        If ``True`` and the file is an archive file, it will be extracted regardless
        of whether or not the extracted directory already exists.

        .. caution::
            Use this flag with caution! This can lead to race conditions if used
            from multiple processes on the same file.

    quiet :
        If ``True``, progress displays won't be printed.

    progress :
        A custom progress display to use. If not set and ``quiet=False``, a default display
        from :func:`~cached_path.get_download_progress()` will be used.

    headers :
        Custom headers to add to HTTP requests.
        Example: ``{"Authorization": "Bearer YOUR_TOKEN"}`` for private resources.
        Only used for HTTP/HTTPS resources.

    Returns
    -------
    :class:`pathlib.Path`
        The local path to the (potentially cached) resource.

    Raises
    ------
    ``FileNotFoundError``

        If the resource cannot be found locally or remotely.

    ``ValueError``
        When the URL is invalid.

    ``Other errors``
        Other error types are possible as well depending on the client used to fetch
        the resource.

    """
    if not isinstance(url_or_filename, str):
        url_or_filename = str(url_or_filename)

    file_path: Path
    extraction_path: Optional[Path] = None
    etag: Optional[str] = None
    exclamation_index = url_or_filename.find("!")

    if isinstance(extract_archive, str):
        if extract_archive == "auto":
            extract_archive = exclamation_index >= 0
        else:
            raise ValueError(f"Invalid value for `extract_archive`: {extract_archive}")

    # If we're using the /a/b/foo.zip!c/d/file.txt syntax, handle it here.
    if extract_archive and exclamation_index >= 0:
        archive_path = url_or_filename[:exclamation_index]
        file_name = url_or_filename[exclamation_index + 1 :]

        # Call 'cached_path' recursively now to get the local path to the archive itself.
        cached_archive_path = cached_path(
            archive_path,
            cache_dir=cache_dir,
            extract_archive=True,
            force_extract=force_extract,
            quiet=quiet,
            progress=progress,
            headers=headers,
        )
        if not cached_archive_path.is_dir():
            raise ValueError(
                f"{url_or_filename} uses the ! syntax, but does not specify an archive file."
            )

        # Now return the full path to the desired file within the extracted archive,
        # provided it exists.
        file_path = cached_archive_path / file_name
        if not file_path.exists():
            raise FileNotFoundError(f"'{file_name}' not found within '{archive_path}'")

        return file_path

    parsed = urlparse(url_or_filename)

    if parsed.scheme in get_supported_schemes():
        # URL, so get it from the cache (downloading if necessary)
        file_path, etag = get_from_cache(
            url_or_filename, cache_dir, quiet=quiet, progress=progress, headers=headers
        )

        if extract_archive and _is_archive(file_path, url_or_filename):
            # This is the path the file should be extracted to.
            # For example ~/.cached_path/cache/234234.21341 -> ~/.cached_path/cache/234234.21341-extracted
            extraction_path = file_path.parent / (file_path.name + "-extracted")
    elif parsed.scheme == "file":
        return cached_path(url_or_filename.replace("file://", "", 1))
    else:
        orig_url_or_filename = url_or_filename
        url_or_filename = Path(url_or_filename).expanduser()
        cache_dir = Path(cache_dir if cache_dir else get_cache_dir()).expanduser()
        cache_dir.mkdir(parents=True, exist_ok=True)

        if url_or_filename.exists():
            # File, and it exists.
            file_path = url_or_filename
            # Normalize the path.
            url_or_filename = url_or_filename.resolve()
            if extract_archive and file_path.is_file() and _is_archive(file_path, url_or_filename):
                # We'll use a unique directory within the cache to root to extract the archive to.
                # The name of the directory is a hash of the resource file path and it's modification
                # time. That way, if the file changes, we'll know when to extract it again.
                extraction_name = (
                    resource_to_filename(url_or_filename, str(os.path.getmtime(file_path)))
                    + "-extracted"
                )
                extraction_path = cache_dir / extraction_name
        elif parsed.scheme == "":
            # File, but it doesn't exist.
            raise FileNotFoundError(f"file {url_or_filename} not found")
        else:
            # Something unknown
            raise ValueError(f"unable to parse {orig_url_or_filename} as a URL or as a local path")

    if extraction_path is not None:
        # If the extracted directory already exists (and is non-empty), then no
        # need to create a lock file and extract again unless `force_extract=True`.
        if os.path.isdir(extraction_path) and os.listdir(extraction_path) and not force_extract:
            return extraction_path

        # Extract it.
        with FileLock(_lock_file_path(extraction_path)):
            # Check again if the directory exists now that we've acquired the lock.
            if os.path.isdir(extraction_path) and os.listdir(extraction_path):
                if force_extract:
                    logger.warning(
                        "Extraction directory for %s (%s) already exists, "
                        "overwriting it since 'force_extract' is 'True'",
                        url_or_filename,
                        extraction_path,
                    )
                else:
                    return extraction_path

            logger.info("Extracting %s to %s", url_or_filename, extraction_path)
            shutil.rmtree(extraction_path, ignore_errors=True)

            # We extract first to a temporary directory in case something goes wrong
            # during the extraction process so we don't end up with a corrupted cache.
            tmp_extraction_dir = tempfile.mkdtemp(dir=os.path.split(extraction_path)[0])
            try:
                if tarfile.is_tarfile(file_path):
                    with tarfile.open(file_path) as tar_file:
                        check_tarfile(tar_file)
                        tar_file.extractall(tmp_extraction_dir)
                elif _is_rarfile(file_path, url_or_filename):
                    import rarfile

                    with rarfile.RarFile(file_path) as rar_file:
                        rar_file.extractall(tmp_extraction_dir)
                else:
                    with ZipFile(file_path) as zip_file:
                        zip_file.extractall(tmp_extraction_dir)
                # Extraction was successful, rename temp directory to final
                # cache directory and dump the meta data.
                os.replace(tmp_extraction_dir, extraction_path)
                meta = Meta.new(
                    url_or_filename,
                    extraction_path,
                    etag=etag,
                    extraction_dir=True,
                )
                meta.to_file()
            finally:
                shutil.rmtree(tmp_extraction_dir, ignore_errors=True)

        return extraction_path

    return file_path


def get_from_cache(
    url: str,
    cache_dir: Optional[PathOrStr] = None,
    quiet: bool = False,
    progress: Optional["Progress"] = None,
    no_downloads: bool = False,
    _client: Optional[SchemeClient] = None,
    headers: Optional[Dict[str, str]] = None,
) -> Tuple[Path, Optional[str]]:
    """
    Given a URL, look for the corresponding dataset in the local cache.
    If it's not there, download it. Then return the path to the cached file and the ETag.
    """
    if url.startswith("hf://"):
        return hf_get_from_cache(url, cache_dir), None

    cache_dir = Path(cache_dir if cache_dir else get_cache_dir()).expanduser()
    cache_dir.mkdir(parents=True, exist_ok=True)
    client = _client or get_scheme_client(url, headers=headers)

    # Get eTag to add to filename, if it exists.
    try:
        etag = client.get_etag()
    except client.recoverable_errors:  # type: ignore
        # We might be offline, in which case we don't want to throw an error
        # just yet. Instead, we'll try to use the latest cached version of the
        # target resource, if it exists. We'll only throw an exception if we
        # haven't cached the resource at all yet.
        logger.warning(
            "Connection error occurred while trying to fetch ETag for %s. "
            "Will attempt to use latest cached version of resource",
            url,
        )
        latest_cached = find_latest_cached(url, cache_dir)
        if latest_cached:
            logger.info(
                "ETag request failed with recoverable error, using latest cached version of %s: %s",
                url,
                latest_cached,
            )
            meta = Meta.from_path(_meta_file_path(latest_cached))
            return latest_cached, meta.etag
        else:
            logger.error(
                "ETag request failed with recoverable error, but no cached version of %s could be found",
                url,
            )
            raise

    filename = resource_to_filename(url, etag)

    # Get cache path to put the file.
    cache_path = cache_dir / filename

    # Multiple processes may be trying to cache the same file at once, so we need
    # to be a little careful to avoid race conditions. We do this using a lock file.
    # Only one process can own this lock file at a time, and a process will block
    # on the call to `lock.acquire()` until the process currently holding the lock
    # releases it.
    logger.debug("waiting to acquire lock on %s", cache_path)
    with FileLock(_lock_file_path(cache_path), read_only_ok=True):
        if os.path.exists(cache_path):
            logger.info("cache of %s is up-to-date", url)
        elif no_downloads:
            raise FileNotFoundError(cache_path)
        else:
            size = client.get_size()
            with CacheFile(cache_path) as cache_file:
                logger.info("%s not found in cache, downloading to %s", url, cache_path)

                from .progress import BufferedWriterWithProgress, get_download_progress

                start_and_cleanup = progress is None
                progress = progress or get_download_progress(quiet=quiet)

                if start_and_cleanup:
                    progress.start()

                try:
                    display_url = url if len(url) <= 30 else f"\N{HORIZONTAL ELLIPSIS}{url[-30:]}"
                    task_id = progress.add_task(f"Downloading [cyan i]{display_url}[/]", total=size)
                    writer_with_progress = BufferedWriterWithProgress(cache_file, progress, task_id)
                    client.get_resource(writer_with_progress)
                    progress.update(
                        task_id,
                        total=writer_with_progress.total_written,
                        completed=writer_with_progress.total_written,
                    )
                finally:
                    if start_and_cleanup:
                        progress.stop()

            logger.debug("creating metadata file for %s", cache_path)
            meta = Meta.new(
                url,
                cache_path,
                etag=etag,
            )
            meta.to_file()

    return cache_path, etag<|MERGE_RESOLUTION|>--- conflicted
+++ resolved
@@ -4,11 +4,7 @@
 import tarfile
 import tempfile
 from pathlib import Path
-<<<<<<< HEAD
-from typing import TYPE_CHECKING, Literal, Optional, Tuple, Union
-=======
-from typing import TYPE_CHECKING, Dict, Optional, Tuple
->>>>>>> 900f2afa
+from typing import TYPE_CHECKING, Dict, Literal, Optional, Tuple, Union
 from urllib.parse import urlparse
 from zipfile import ZipFile, is_zipfile
 
